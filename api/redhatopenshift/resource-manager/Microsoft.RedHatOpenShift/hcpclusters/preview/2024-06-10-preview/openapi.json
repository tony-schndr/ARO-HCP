--- conflicted
+++ resolved
@@ -1469,317 +1469,6 @@
         }
       ]
     },
-    "ClusterCapabilitiesProfile": {
-      "type": "object",
-      "description": "Cluster capabilities configuration.",
-      "properties": {
-        "disabled": {
-          "type": "array",
-          "description": "Immutable list of disabled capabilities. May only contain \"ImageRegistry\" at\nthis time. Additional capabilities may be available in the future. Clients\nshould expect to handle additional values.",
-          "items": {
-            "$ref": "#/definitions/OptionalClusterCapability"
-          },
-          "x-ms-mutability": [
-            "read",
-            "create"
-          ]
-        }
-      }
-    },
-    "ConsoleProfile": {
-      "type": "object",
-      "description": "Configuration of the cluster web console",
-      "properties": {
-        "url": {
-          "type": "string",
-          "format": "uri",
-          "description": "The cluster web console URL endpoint",
-          "readOnly": true
-        }
-      },
-      "required": [
-        "url"
-      ]
-    },
-    "DnsProfile": {
-      "type": "object",
-      "description": "DNS contains the DNS settings of the cluster",
-      "properties": {
-        "baseDomain": {
-          "type": "string",
-          "description": "BaseDomain is the base DNS domain of the cluster.",
-          "readOnly": true
-        },
-        "baseDomainPrefix": {
-          "type": "string",
-          "description": "BaseDomainPrefix is the unique name of the cluster representing the OpenShift's cluster name.\nBaseDomainPrefix is the name that will appear in the cluster's DNS, provisioned cloud providers resources",
-          "maxLength": 15,
-          "pattern": "^[a-z]([-a-z0-9]*[a-z0-9])?$",
-          "x-ms-mutability": [
-            "read",
-            "create"
-          ]
-        }
-      }
-    },
-    "Effect": {
-      "type": "string",
-      "description": "The taint effect the same as in Kubernetes",
-      "enum": [
-        "NoSchedule",
-        "PreferNoSchedule",
-        "NoExecute"
-      ],
-      "x-ms-enum": {
-        "name": "Effect",
-        "modelAsString": true,
-        "values": [
-          {
-            "name": "NoSchedule",
-            "value": "NoSchedule",
-            "description": "NoSchedule taint effect"
-          },
-          {
-            "name": "PreferNoSchedule",
-            "value": "PreferNoSchedule",
-            "description": "PreferNoSchedule taint effect"
-          },
-          {
-            "name": "NoExecute",
-            "value": "NoExecute",
-            "description": "NoExecute taint effect"
-          }
-        ]
-      }
-    },
-    "ExternalAuth": {
-      "type": "object",
-      "description": "ExternalAuth resource",
-      "properties": {
-        "properties": {
-          "$ref": "#/definitions/ExternalAuthProperties",
-          "description": "The resource-specific properties for this resource."
-        }
-      },
-      "allOf": [
-        {
-          "$ref": "../../../../../../common-types/resource-management/v6/types.json#/definitions/ProxyResource"
-        }
-      ]
-    },
-    "ExternalAuthClaimProfile": {
-      "type": "object",
-      "description": "External Auth claim profile",
-      "properties": {
-        "mappings": {
-          "$ref": "#/definitions/TokenClaimMappingsProfile",
-          "description": "The claim mappings"
-        },
-        "validationRules": {
-          "type": "array",
-          "description": "The claim validation rules",
-          "items": {
-            "$ref": "#/definitions/TokenClaimValidationRule"
-          },
-          "x-ms-identifiers": [
-            "type",
-            "requiredClaim"
-          ]
-        }
-      },
-      "required": [
-        "mappings"
-      ]
-    },
-    "ExternalAuthClaimProfileUpdate": {
-      "type": "object",
-      "description": "External Auth claim profile",
-      "properties": {
-        "mappings": {
-          "$ref": "#/definitions/TokenClaimMappingsProfileUpdate",
-          "description": "The claim mappings"
-        },
-        "validationRules": {
-          "type": "array",
-          "description": "The claim validation rules",
-          "items": {
-            "$ref": "#/definitions/TokenClaimValidationRule"
-          },
-          "x-ms-identifiers": [
-            "type",
-            "requiredClaim"
-          ]
-        }
-      }
-    },
-    "ExternalAuthClientComponentProfile": {
-      "type": "object",
-      "description": "External Auth component profile\nMust have unique namespace/name pairs.",
-      "properties": {
-        "name": {
-          "type": "string",
-          "description": "The name of the external auth client\n\nThis specifies the name of the platform component being configured to use\nthe identity provider as an authentication mode.\nIt is used in combination with namespace as a unique identifier.",
-          "minLength": 1,
-          "maxLength": 256
-        },
-        "authClientNamespace": {
-          "type": "string",
-          "description": "The namespace of the external Auth client\nThis specifies the namespace in which the platform component being configured\nto use the identity provider as an authentication mode is running.\n\nIt is used in combination with name as a unique identifier.",
-          "minLength": 1,
-          "maxLength": 63
-        }
-      },
-      "required": [
-        "name"
-      ]
-    },
-    "ExternalAuthClientProfile": {
-      "type": "object",
-      "description": "External Auth client profile\nThis configures how on-cluster, platform clients should request tokens from the identity provider.",
-      "properties": {
-        "component": {
-          "$ref": "#/definitions/ExternalAuthClientComponentProfile",
-          "description": "External Auth client component"
-        },
-        "clientId": {
-          "type": "string",
-          "description": "External Auth client id\nThe clientId must appear in the audience field of the TokenIssuerProfile.",
-          "minLength": 1
-        },
-        "extraScopes": {
-          "type": "array",
-          "description": "external auth client scopes\n\nThis is useful if you have configured claim mappings that requires specific\nscopes to be requested beyond the standard OIDC scopes.\nWhen omitted, no additional scopes are requested.",
-          "items": {
-            "type": "string"
-          }
-        },
-        "type": {
-          "$ref": "#/definitions/ExternalAuthClientType",
-          "description": "Determines the OIDC provider client type."
-        }
-      },
-      "required": [
-        "component",
-        "clientId",
-        "type"
-      ]
-    },
-    "ExternalAuthClientType": {
-      "type": "string",
-      "description": "Representation of the possible values of an external authentication client's type",
-      "enum": [
-        "confidential",
-        "public"
-      ],
-      "x-ms-enum": {
-        "name": "ExternalAuthClientType",
-        "modelAsString": true,
-        "values": [
-          {
-            "name": "Confidential",
-            "value": "confidential",
-            "description": "Indicates that the client is confidential.\nConfidential clients must provide a client secret.\nThe secret should be provided within the cluster itself."
-          },
-          {
-            "name": "Public",
-            "value": "public",
-            "description": "Indicates that the client is public.\nPublic clients must not provide a client secret."
-          }
-        ]
-      }
-    },
-    "ExternalAuthCondition": {
-      "type": "object",
-      "description": "Condition defines an observation of the external auth state.",
-      "properties": {
-        "type": {
-          "$ref": "#/definitions/ExternalAuthConditionType",
-          "description": "This is a PascalCase (or in foo.example.com/PascalCase) code to represent the type of condition."
-        },
-        "status": {
-          "$ref": "#/definitions/StatusType",
-          "description": "The status of the condition."
-        },
-        "lastTransitionTime": {
-          "type": "string",
-          "format": "date-time",
-          "description": "The last time the condition transitioned from one status to another."
-        },
-        "reason": {
-          "type": "string",
-          "description": "This contains a programmatic identifier indicating the reason for the condition's last transition.",
-          "minLength": 1,
-          "maxLength": 1024
-        },
-        "message": {
-          "type": "string",
-          "description": "This is a human readable message indicating details about the transition.\nThis may be an empty string.",
-          "minLength": 1,
-          "maxLength": 32768
-        }
-      },
-      "required": [
-        "type",
-        "status",
-        "lastTransitionTime",
-        "reason",
-        "message"
-      ]
-    },
-    "ExternalAuthConditionType": {
-      "type": "string",
-      "description": "Representation of the possible types of a external auths condition.",
-      "enum": [
-        "Available",
-        "Degraded",
-        "Progressing"
-      ],
-      "x-ms-enum": {
-        "name": "ExternalAuthConditionType",
-        "modelAsString": true,
-        "values": [
-          {
-            "name": "Available",
-            "value": "Available",
-            "description": "Indicates that the external auth resource is available."
-          },
-          {
-            "name": "Degraded",
-            "value": "Degraded",
-            "description": "Indicates that the external auth resource is in a degraded state."
-          },
-          {
-            "name": "Progressing",
-            "value": "Progressing",
-            "description": "Indicates that the external auth resource is in a progressing state."
-          }
-        ]
-      }
-    },
-    "ExternalAuthListResult": {
-      "type": "object",
-      "description": "The response of a ExternalAuth list operation.",
-      "properties": {
-        "value": {
-          "type": "array",
-          "description": "The ExternalAuth items on this page",
-          "items": {
-            "$ref": "#/definitions/ExternalAuth"
-          }
-        },
-        "nextLink": {
-          "type": "string",
-          "format": "uri",
-          "description": "The link to the next page of items"
-        }
-      },
-      "required": [
-        "value"
-      ]
-    },
-<<<<<<< HEAD
-    "ExternalAuthProperties": {
-=======
     "ClusterAutoscalingProfile": {
       "type": "object",
       "description": "ClusterAutoscaling specifies auto-scaling behavior that\napplies to all NodePools associated with a control plane.",
@@ -1813,50 +1502,37 @@
       }
     },
     "ClusterCapabilitiesProfile": {
->>>>>>> 68e4fac9
-      "type": "object",
-      "description": "External Auth profile",
-      "properties": {
-        "provisioningState": {
-          "$ref": "#/definitions/ExternalAuthProvisioningState",
-          "description": "Provisioning state",
+      "type": "object",
+      "description": "Cluster capabilities configuration.",
+      "properties": {
+        "disabled": {
+          "type": "array",
+          "description": "Immutable list of disabled capabilities. May only contain \"ImageRegistry\" at\nthis time. Additional capabilities may be available in the future. Clients\nshould expect to handle additional values.",
+          "items": {
+            "$ref": "#/definitions/OptionalClusterCapability"
+          },
+          "x-ms-mutability": [
+            "read",
+            "create"
+          ]
+        }
+      }
+    },
+    "ConsoleProfile": {
+      "type": "object",
+      "description": "Configuration of the cluster web console",
+      "properties": {
+        "url": {
+          "type": "string",
+          "format": "uri",
+          "description": "The cluster web console URL endpoint",
           "readOnly": true
-        },
-        "condition": {
-          "$ref": "#/definitions/ExternalAuthCondition",
-          "description": "An observation of the current state with additional information.",
-          "readOnly": true
-        },
-        "issuer": {
-          "$ref": "#/definitions/TokenIssuerProfile",
-          "description": "Token Issuer profile"
-        },
-        "clients": {
-          "type": "array",
-          "description": "External Auth OIDC clients\nThere must not be more than 20 entries and entries must have unique namespace/name pairs.",
-          "maxItems": 20,
-          "items": {
-            "$ref": "#/definitions/ExternalAuthClientProfile"
-          },
-          "x-ms-identifiers": [
-            "component",
-            "clientId",
-            "extraScopes"
-          ]
-        },
-        "claim": {
-          "$ref": "#/definitions/ExternalAuthClaimProfile",
-          "description": "External Auth claim\nThis configures how claims are validated and applied."
         }
       },
       "required": [
-        "issuer",
-        "claim"
-      ]
-    },
-<<<<<<< HEAD
-    "ExternalAuthPropertiesUpdate": {
-=======
+        "url"
+      ]
+    },
     "CustomerManagedEncryptionProfile": {
       "type": "object",
       "description": "Customer managed encryption key profile.",
@@ -1907,142 +1583,54 @@
       }
     },
     "DnsProfile": {
->>>>>>> 68e4fac9
-      "type": "object",
-      "description": "External Auth profile",
-      "properties": {
-        "issuer": {
-          "$ref": "#/definitions/TokenIssuerProfileUpdate",
-          "description": "Token Issuer profile"
-        },
-        "clients": {
-          "type": "array",
-          "description": "External Auth OIDC clients\nThere must not be more than 20 entries and entries must have unique namespace/name pairs.",
-          "maxItems": 20,
-          "items": {
-            "$ref": "#/definitions/ExternalAuthClientProfile"
-          },
-          "x-ms-identifiers": [
-            "component",
-            "clientId",
-            "extraScopes"
-          ]
-        },
-        "claim": {
-          "$ref": "#/definitions/ExternalAuthClaimProfileUpdate",
-          "description": "External Auth claim\nThis configures how claims are validated and applied."
-        }
-      }
-    },
-    "ExternalAuthProvisioningState": {
+      "type": "object",
+      "description": "DNS contains the DNS settings of the cluster",
+      "properties": {
+        "baseDomain": {
+          "type": "string",
+          "description": "BaseDomain is the base DNS domain of the cluster.",
+          "readOnly": true
+        },
+        "baseDomainPrefix": {
+          "type": "string",
+          "description": "BaseDomainPrefix is the unique name of the cluster representing the OpenShift's cluster name.\nBaseDomainPrefix is the name that will appear in the cluster's DNS, provisioned cloud providers resources",
+          "maxLength": 15,
+          "pattern": "^[a-z]([-a-z0-9]*[a-z0-9])?$",
+          "x-ms-mutability": [
+            "read",
+            "create"
+          ]
+        }
+      }
+    },
+    "Effect": {
       "type": "string",
-      "description": "The resource provisioning state.",
+      "description": "The taint effect the same as in Kubernetes",
       "enum": [
-        "Succeeded",
-        "Failed",
-        "Canceled",
-        "Accepted",
-        "Deleting",
-        "Provisioning",
-        "Updating",
-        "AwaitingSecret"
+        "NoSchedule",
+        "PreferNoSchedule",
+        "NoExecute"
       ],
       "x-ms-enum": {
-        "name": "ExternalAuthProvisioningState",
+        "name": "Effect",
         "modelAsString": true,
         "values": [
           {
-            "name": "Succeeded",
-            "value": "Succeeded",
-            "description": "Resource has been created."
-          },
-          {
-            "name": "Failed",
-            "value": "Failed",
-            "description": "Resource creation failed."
-          },
-          {
-            "name": "Canceled",
-            "value": "Canceled",
-            "description": "Resource creation was canceled."
-          },
-          {
-            "name": "Accepted",
-            "value": "Accepted",
-            "description": "Non-terminal state indicating the resource has been accepted"
-          },
-          {
-            "name": "Deleting",
-            "value": "Deleting",
-            "description": "Non-terminal state indicating the resource is deleting"
-          },
-          {
-            "name": "Provisioning",
-            "value": "Provisioning",
-            "description": "Non-terminal state indicating the resource is provisioning"
-          },
-          {
-            "name": "Updating",
-            "value": "Updating",
-            "description": "Non-terminal state indicating the resource is updating"
-          },
-          {
-            "name": "AwaitingSecret",
-            "value": "AwaitingSecret",
-            "description": "Non-terminal state indicating the resource is awaiting secret"
+            "name": "NoSchedule",
+            "value": "NoSchedule",
+            "description": "NoSchedule taint effect"
+          },
+          {
+            "name": "PreferNoSchedule",
+            "value": "PreferNoSchedule",
+            "description": "PreferNoSchedule taint effect"
+          },
+          {
+            "name": "NoExecute",
+            "value": "NoExecute",
+            "description": "NoExecute taint effect"
           }
         ]
-      },
-      "readOnly": true
-    },
-    "ExternalAuthUpdate": {
-      "type": "object",
-      "description": "ExternalAuth resource",
-      "properties": {
-        "properties": {
-          "$ref": "#/definitions/ExternalAuthPropertiesUpdate",
-          "description": "The resource-specific properties for this resource."
-        }
-      },
-      "allOf": [
-        {
-          "$ref": "../../../../../../common-types/resource-management/v6/types.json#/definitions/ProxyResource"
-        }
-      ]
-    },
-    "GroupClaimProfile": {
-      "type": "object",
-      "description": "External Auth claim profile\nThis configures how the groups of a cluster identity should be constructed\nfrom the claims in a JWT token issued by the identity provider. When\nreferencing a claim, if the claim is present in the JWT token, its value\nmust be a list of groups separated by a comma (',').\n\nFor example - '\"example\"' and '\"exampleOne\", \"exampleTwo\", \"exampleThree\"' are valid claim values.",
-      "properties": {
-        "claim": {
-          "type": "string",
-          "description": "Claim name of the external profile",
-          "minLength": 1,
-          "maxLength": 256
-        },
-        "prefix": {
-          "type": "string",
-          "description": "Prefix for the claim external profile\nIf this is specified prefixPolicy will be set to \"Prefix\" by default"
-        }
-      },
-      "required": [
-        "claim"
-      ]
-    },
-    "GroupClaimProfileUpdate": {
-      "type": "object",
-      "description": "External Auth claim profile\nThis configures how the groups of a cluster identity should be constructed\nfrom the claims in a JWT token issued by the identity provider. When\nreferencing a claim, if the claim is present in the JWT token, its value\nmust be a list of groups separated by a comma (',').\n\nFor example - '\"example\"' and '\"exampleOne\", \"exampleTwo\", \"exampleThree\"' are valid claim values.",
-      "properties": {
-        "claim": {
-          "type": "string",
-          "description": "Claim name of the external profile",
-          "minLength": 1,
-          "maxLength": 256
-        },
-        "prefix": {
-          "type": "string",
-          "description": "Prefix for the claim external profile\nIf this is specified prefixPolicy will be set to \"Prefix\" by default"
-        }
       }
     },
     "EtcdDataEncryptionProfile": {
@@ -2099,6 +1687,410 @@
             "read",
             "create"
           ]
+        }
+      }
+    },
+    "ExternalAuth": {
+      "type": "object",
+      "description": "ExternalAuth resource",
+      "properties": {
+        "properties": {
+          "$ref": "#/definitions/ExternalAuthProperties",
+          "description": "The resource-specific properties for this resource."
+        }
+      },
+      "allOf": [
+        {
+          "$ref": "../../../../../../common-types/resource-management/v6/types.json#/definitions/ProxyResource"
+        }
+      ]
+    },
+    "ExternalAuthClaimProfile": {
+      "type": "object",
+      "description": "External Auth claim profile",
+      "properties": {
+        "mappings": {
+          "$ref": "#/definitions/TokenClaimMappingsProfile",
+          "description": "The claim mappings"
+        },
+        "validationRules": {
+          "type": "array",
+          "description": "The claim validation rules",
+          "items": {
+            "$ref": "#/definitions/TokenClaimValidationRule"
+          },
+          "x-ms-identifiers": [
+            "type",
+            "requiredClaim"
+          ]
+        }
+      },
+      "required": [
+        "mappings"
+      ]
+    },
+    "ExternalAuthClaimProfileUpdate": {
+      "type": "object",
+      "description": "External Auth claim profile",
+      "properties": {
+        "mappings": {
+          "$ref": "#/definitions/TokenClaimMappingsProfileUpdate",
+          "description": "The claim mappings"
+        },
+        "validationRules": {
+          "type": "array",
+          "description": "The claim validation rules",
+          "items": {
+            "$ref": "#/definitions/TokenClaimValidationRule"
+          },
+          "x-ms-identifiers": [
+            "type",
+            "requiredClaim"
+          ]
+        }
+      }
+    },
+    "ExternalAuthClientComponentProfile": {
+      "type": "object",
+      "description": "External Auth component profile\nMust have unique namespace/name pairs.",
+      "properties": {
+        "name": {
+          "type": "string",
+          "description": "The name of the external auth client\n\nThis specifies the name of the platform component being configured to use\nthe identity provider as an authentication mode.\nIt is used in combination with namespace as a unique identifier.",
+          "minLength": 1,
+          "maxLength": 256
+        },
+        "authClientNamespace": {
+          "type": "string",
+          "description": "The namespace of the external Auth client\nThis specifies the namespace in which the platform component being configured\nto use the identity provider as an authentication mode is running.\n\nIt is used in combination with name as a unique identifier.",
+          "minLength": 1,
+          "maxLength": 63
+        }
+      },
+      "required": [
+        "name"
+      ]
+    },
+    "ExternalAuthClientProfile": {
+      "type": "object",
+      "description": "External Auth client profile\nThis configures how on-cluster, platform clients should request tokens from the identity provider.",
+      "properties": {
+        "component": {
+          "$ref": "#/definitions/ExternalAuthClientComponentProfile",
+          "description": "External Auth client component"
+        },
+        "clientId": {
+          "type": "string",
+          "description": "External Auth client id\nThe clientId must appear in the audience field of the TokenIssuerProfile.",
+          "minLength": 1
+        },
+        "extraScopes": {
+          "type": "array",
+          "description": "external auth client scopes\n\nThis is useful if you have configured claim mappings that requires specific\nscopes to be requested beyond the standard OIDC scopes.\nWhen omitted, no additional scopes are requested.",
+          "items": {
+            "type": "string"
+          }
+        },
+        "type": {
+          "$ref": "#/definitions/ExternalAuthClientType",
+          "description": "Determines the OIDC provider client type."
+        }
+      },
+      "required": [
+        "component",
+        "clientId",
+        "type"
+      ]
+    },
+    "ExternalAuthClientType": {
+      "type": "string",
+      "description": "Representation of the possible values of an external authentication client's type",
+      "enum": [
+        "confidential",
+        "public"
+      ],
+      "x-ms-enum": {
+        "name": "ExternalAuthClientType",
+        "modelAsString": true,
+        "values": [
+          {
+            "name": "Confidential",
+            "value": "confidential",
+            "description": "Indicates that the client is confidential.\nConfidential clients must provide a client secret.\nThe secret should be provided within the cluster itself."
+          },
+          {
+            "name": "Public",
+            "value": "public",
+            "description": "Indicates that the client is public.\nPublic clients must not provide a client secret."
+          }
+        ]
+      }
+    },
+    "ExternalAuthCondition": {
+      "type": "object",
+      "description": "Condition defines an observation of the external auth state.",
+      "properties": {
+        "type": {
+          "$ref": "#/definitions/ExternalAuthConditionType",
+          "description": "This is a PascalCase (or in foo.example.com/PascalCase) code to represent the type of condition."
+        },
+        "status": {
+          "$ref": "#/definitions/StatusType",
+          "description": "The status of the condition."
+        },
+        "lastTransitionTime": {
+          "type": "string",
+          "format": "date-time",
+          "description": "The last time the condition transitioned from one status to another."
+        },
+        "reason": {
+          "type": "string",
+          "description": "This contains a programmatic identifier indicating the reason for the condition's last transition.",
+          "minLength": 1,
+          "maxLength": 1024
+        },
+        "message": {
+          "type": "string",
+          "description": "This is a human readable message indicating details about the transition.\nThis may be an empty string.",
+          "minLength": 1,
+          "maxLength": 32768
+        }
+      },
+      "required": [
+        "type",
+        "status",
+        "lastTransitionTime",
+        "reason",
+        "message"
+      ]
+    },
+    "ExternalAuthConditionType": {
+      "type": "string",
+      "description": "Representation of the possible types of a external auths condition.",
+      "enum": [
+        "Available",
+        "Degraded",
+        "Progressing"
+      ],
+      "x-ms-enum": {
+        "name": "ExternalAuthConditionType",
+        "modelAsString": true,
+        "values": [
+          {
+            "name": "Available",
+            "value": "Available",
+            "description": "Indicates that the external auth resource is available."
+          },
+          {
+            "name": "Degraded",
+            "value": "Degraded",
+            "description": "Indicates that the external auth resource is in a degraded state."
+          },
+          {
+            "name": "Progressing",
+            "value": "Progressing",
+            "description": "Indicates that the external auth resource is in a progressing state."
+          }
+        ]
+      }
+    },
+    "ExternalAuthListResult": {
+      "type": "object",
+      "description": "The response of a ExternalAuth list operation.",
+      "properties": {
+        "value": {
+          "type": "array",
+          "description": "The ExternalAuth items on this page",
+          "items": {
+            "$ref": "#/definitions/ExternalAuth"
+          }
+        },
+        "nextLink": {
+          "type": "string",
+          "format": "uri",
+          "description": "The link to the next page of items"
+        }
+      },
+      "required": [
+        "value"
+      ]
+    },
+    "ExternalAuthProperties": {
+      "type": "object",
+      "description": "External Auth profile",
+      "properties": {
+        "provisioningState": {
+          "$ref": "#/definitions/ExternalAuthProvisioningState",
+          "description": "Provisioning state",
+          "readOnly": true
+        },
+        "condition": {
+          "$ref": "#/definitions/ExternalAuthCondition",
+          "description": "An observation of the current state with additional information.",
+          "readOnly": true
+        },
+        "issuer": {
+          "$ref": "#/definitions/TokenIssuerProfile",
+          "description": "Token Issuer profile"
+        },
+        "clients": {
+          "type": "array",
+          "description": "External Auth OIDC clients\nThere must not be more than 20 entries and entries must have unique namespace/name pairs.",
+          "maxItems": 20,
+          "items": {
+            "$ref": "#/definitions/ExternalAuthClientProfile"
+          },
+          "x-ms-identifiers": [
+            "component",
+            "clientId",
+            "extraScopes"
+          ]
+        },
+        "claim": {
+          "$ref": "#/definitions/ExternalAuthClaimProfile",
+          "description": "External Auth claim\nThis configures how claims are validated and applied."
+        }
+      },
+      "required": [
+        "issuer",
+        "claim"
+      ]
+    },
+    "ExternalAuthPropertiesUpdate": {
+      "type": "object",
+      "description": "External Auth profile",
+      "properties": {
+        "issuer": {
+          "$ref": "#/definitions/TokenIssuerProfileUpdate",
+          "description": "Token Issuer profile"
+        },
+        "clients": {
+          "type": "array",
+          "description": "External Auth OIDC clients\nThere must not be more than 20 entries and entries must have unique namespace/name pairs.",
+          "maxItems": 20,
+          "items": {
+            "$ref": "#/definitions/ExternalAuthClientProfile"
+          },
+          "x-ms-identifiers": [
+            "component",
+            "clientId",
+            "extraScopes"
+          ]
+        },
+        "claim": {
+          "$ref": "#/definitions/ExternalAuthClaimProfileUpdate",
+          "description": "External Auth claim\nThis configures how claims are validated and applied."
+        }
+      }
+    },
+    "ExternalAuthProvisioningState": {
+      "type": "string",
+      "description": "The resource provisioning state.",
+      "enum": [
+        "Succeeded",
+        "Failed",
+        "Canceled",
+        "Accepted",
+        "Deleting",
+        "Provisioning",
+        "Updating",
+        "AwaitingSecret"
+      ],
+      "x-ms-enum": {
+        "name": "ExternalAuthProvisioningState",
+        "modelAsString": true,
+        "values": [
+          {
+            "name": "Succeeded",
+            "value": "Succeeded",
+            "description": "Resource has been created."
+          },
+          {
+            "name": "Failed",
+            "value": "Failed",
+            "description": "Resource creation failed."
+          },
+          {
+            "name": "Canceled",
+            "value": "Canceled",
+            "description": "Resource creation was canceled."
+          },
+          {
+            "name": "Accepted",
+            "value": "Accepted",
+            "description": "Non-terminal state indicating the resource has been accepted"
+          },
+          {
+            "name": "Deleting",
+            "value": "Deleting",
+            "description": "Non-terminal state indicating the resource is deleting"
+          },
+          {
+            "name": "Provisioning",
+            "value": "Provisioning",
+            "description": "Non-terminal state indicating the resource is provisioning"
+          },
+          {
+            "name": "Updating",
+            "value": "Updating",
+            "description": "Non-terminal state indicating the resource is updating"
+          },
+          {
+            "name": "AwaitingSecret",
+            "value": "AwaitingSecret",
+            "description": "Non-terminal state indicating the resource is awaiting secret"
+          }
+        ]
+      },
+      "readOnly": true
+    },
+    "ExternalAuthUpdate": {
+      "type": "object",
+      "description": "ExternalAuth resource",
+      "properties": {
+        "properties": {
+          "$ref": "#/definitions/ExternalAuthPropertiesUpdate",
+          "description": "The resource-specific properties for this resource."
+        }
+      },
+      "allOf": [
+        {
+          "$ref": "../../../../../../common-types/resource-management/v6/types.json#/definitions/ProxyResource"
+        }
+      ]
+    },
+    "GroupClaimProfile": {
+      "type": "object",
+      "description": "External Auth claim profile\nThis configures how the groups of a cluster identity should be constructed\nfrom the claims in a JWT token issued by the identity provider. When\nreferencing a claim, if the claim is present in the JWT token, its value\nmust be a list of groups separated by a comma (',').\n\nFor example - '\"example\"' and '\"exampleOne\", \"exampleTwo\", \"exampleThree\"' are valid claim values.",
+      "properties": {
+        "claim": {
+          "type": "string",
+          "description": "Claim name of the external profile",
+          "minLength": 1,
+          "maxLength": 256
+        },
+        "prefix": {
+          "type": "string",
+          "description": "Prefix for the claim external profile\nIf this is specified prefixPolicy will be set to \"Prefix\" by default"
+        }
+      },
+      "required": [
+        "claim"
+      ]
+    },
+    "GroupClaimProfileUpdate": {
+      "type": "object",
+      "description": "External Auth claim profile\nThis configures how the groups of a cluster identity should be constructed\nfrom the claims in a JWT token issued by the identity provider. When\nreferencing a claim, if the claim is present in the JWT token, its value\nmust be a list of groups separated by a comma (',').\n\nFor example - '\"example\"' and '\"exampleOne\", \"exampleTwo\", \"exampleThree\"' are valid claim values.",
+      "properties": {
+        "claim": {
+          "type": "string",
+          "description": "Claim name of the external profile",
+          "minLength": 1,
+          "maxLength": 256
+        },
+        "prefix": {
+          "type": "string",
+          "description": "Prefix for the claim external profile\nIf this is specified prefixPolicy will be set to \"Prefix\" by default"
         }
       }
     },
@@ -3225,7 +3217,39 @@
       },
       "readOnly": true
     },
-<<<<<<< HEAD
+    "RoleDefinition": {
+      "type": "object",
+      "description": "A single role definition required by a given operator",
+      "properties": {
+        "name": {
+          "type": "string",
+          "description": "The name of the required role definition"
+        },
+        "resourceId": {
+          "$ref": "#/definitions/RoleDefinitionResourceId",
+          "description": "The resource ID of the role definition"
+        }
+      },
+      "required": [
+        "name",
+        "resourceId"
+      ]
+    },
+    "RoleDefinitionResourceId": {
+      "type": "string",
+      "format": "arm-id",
+      "description": "A type definition that refers the id to an Azure Resource Manager resource.",
+      "x-ms-arm-id-details": {
+        "allowedResources": [
+          {
+            "type": "Microsoft.Authorization/roleDefinitions",
+            "scopes": [
+              "tenant"
+            ]
+          }
+        ]
+      }
+    },
     "StatusType": {
       "type": "string",
       "description": "Representation of the possible values of a external auths condition status.",
@@ -3252,37 +3276,6 @@
             "name": "Unknown",
             "value": "Unknown",
             "description": "Indicates that the condition status is unknown."
-=======
-    "RoleDefinition": {
-      "type": "object",
-      "description": "A single role definition required by a given operator",
-      "properties": {
-        "name": {
-          "type": "string",
-          "description": "The name of the required role definition"
-        },
-        "resourceId": {
-          "$ref": "#/definitions/RoleDefinitionResourceId",
-          "description": "The resource ID of the role definition"
-        }
-      },
-      "required": [
-        "name",
-        "resourceId"
-      ]
-    },
-    "RoleDefinitionResourceId": {
-      "type": "string",
-      "format": "arm-id",
-      "description": "A type definition that refers the id to an Azure Resource Manager resource.",
-      "x-ms-arm-id-details": {
-        "allowedResources": [
-          {
-            "type": "Microsoft.Authorization/roleDefinitions",
-            "scopes": [
-              "tenant"
-            ]
->>>>>>> 68e4fac9
           }
         ]
       }
