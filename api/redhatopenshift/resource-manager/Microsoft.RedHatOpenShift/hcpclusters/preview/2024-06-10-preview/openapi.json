{
  "swagger": "2.0",
  "info": {
    "title": "Azure Red Hat OpenShift Hosted Control Planes Service",
    "version": "2024-06-10-preview",
    "description": "Microsoft.RedHatOpenShift Resource Provider management API.",
    "x-typespec-generated": [
      {
        "emitter": "@azure-tools/typespec-autorest"
      }
    ]
  },
  "schemes": [
    "https"
  ],
  "host": "management.azure.com",
  "produces": [
    "application/json"
  ],
  "consumes": [
    "application/json"
  ],
  "security": [
    {
      "azure_auth": [
        "user_impersonation"
      ]
    }
  ],
  "securityDefinitions": {
    "azure_auth": {
      "type": "oauth2",
      "description": "Azure Active Directory OAuth2 Flow.",
      "flow": "implicit",
      "authorizationUrl": "https://login.microsoftonline.com/common/oauth2/authorize",
      "scopes": {
        "user_impersonation": "impersonate your user account"
      }
    }
  },
  "tags": [
    {
      "name": "Operations"
    },
    {
      "name": "HcpOpenShiftClusters"
    },
    {
      "name": "NodePools"
    }
  ],
  "paths": {
    "/providers/Microsoft.RedHatOpenShift/operations": {
      "get": {
        "operationId": "Operations_List",
        "tags": [
          "Operations"
        ],
        "description": "List the operations for the provider",
        "parameters": [
          {
            "$ref": "../../../../../../common-types/resource-management/v6/types.json#/parameters/ApiVersionParameter"
          }
        ],
        "responses": {
          "200": {
            "description": "Azure operation completed successfully.",
            "schema": {
              "$ref": "../../../../../../common-types/resource-management/v6/types.json#/definitions/OperationListResult"
            }
          },
          "default": {
            "description": "An unexpected error response.",
            "schema": {
              "$ref": "../../../../../../common-types/resource-management/v6/types.json#/definitions/ErrorResponse"
            }
          }
        },
        "x-ms-examples": {
          "Operations_List_Maximum": {
            "$ref": "./examples/Operations_List_MaximumSet_Gen.json"
          },
          "Operations_List_Minimum": {
            "$ref": "./examples/Operations_List_MinimumSet_Gen.json"
          }
        },
        "x-ms-pageable": {
          "nextLinkName": "nextLink"
        }
      }
    },
    "/subscriptions/{subscriptionId}/providers/Microsoft.RedHatOpenShift/hcpOpenShiftClusters": {
      "get": {
        "operationId": "HcpOpenShiftClusters_ListBySubscription",
        "tags": [
          "HcpOpenShiftClusters"
        ],
        "description": "List HcpOpenShiftCluster resources by subscription ID",
        "parameters": [
          {
            "$ref": "../../../../../../common-types/resource-management/v6/types.json#/parameters/ApiVersionParameter"
          },
          {
            "$ref": "../../../../../../common-types/resource-management/v6/types.json#/parameters/SubscriptionIdParameter"
          }
        ],
        "responses": {
          "200": {
            "description": "Azure operation completed successfully.",
            "schema": {
              "$ref": "#/definitions/HcpOpenShiftClusterListResult"
            }
          },
          "default": {
            "description": "An unexpected error response.",
            "schema": {
              "$ref": "../../../../../../common-types/resource-management/v6/types.json#/definitions/ErrorResponse"
            }
          }
        },
        "x-ms-examples": {
          "HcpOpenShiftClusters_ListBySubscription": {
            "$ref": "./examples/HcpOpenShiftClusters_ListBySubscription_MaximumSet_Gen.json"
          }
        },
        "x-ms-pageable": {
          "nextLinkName": "nextLink"
        }
      }
    },
    "/subscriptions/{subscriptionId}/resourceGroups/{resourceGroupName}/providers/Microsoft.RedHatOpenShift/hcpOpenShiftClusters": {
      "get": {
        "operationId": "HcpOpenShiftClusters_ListByResourceGroup",
        "tags": [
          "HcpOpenShiftClusters"
        ],
        "description": "List HcpOpenShiftCluster resources by resource group",
        "parameters": [
          {
            "$ref": "../../../../../../common-types/resource-management/v6/types.json#/parameters/ApiVersionParameter"
          },
          {
            "$ref": "../../../../../../common-types/resource-management/v6/types.json#/parameters/SubscriptionIdParameter"
          },
          {
            "$ref": "../../../../../../common-types/resource-management/v6/types.json#/parameters/ResourceGroupNameParameter"
          }
        ],
        "responses": {
          "200": {
            "description": "Azure operation completed successfully.",
            "schema": {
              "$ref": "#/definitions/HcpOpenShiftClusterListResult"
            }
          },
          "default": {
            "description": "An unexpected error response.",
            "schema": {
              "$ref": "../../../../../../common-types/resource-management/v6/types.json#/definitions/ErrorResponse"
            }
          }
        },
        "x-ms-examples": {
          "HcpOpenShiftClusters_ListByResourceGroup": {
            "$ref": "./examples/HcpOpenShiftClusters_ListByResourceGroup_MaximumSet_Gen.json"
          }
        },
        "x-ms-pageable": {
          "nextLinkName": "nextLink"
        }
      }
    },
    "/subscriptions/{subscriptionId}/resourceGroups/{resourceGroupName}/providers/Microsoft.RedHatOpenShift/hcpOpenShiftClusters/{hcpOpenShiftClusterName}": {
      "get": {
        "operationId": "HcpOpenShiftClusters_Get",
        "tags": [
          "HcpOpenShiftClusters"
        ],
        "description": "Get a HcpOpenShiftCluster",
        "parameters": [
          {
            "$ref": "../../../../../../common-types/resource-management/v6/types.json#/parameters/ApiVersionParameter"
          },
          {
            "$ref": "../../../../../../common-types/resource-management/v6/types.json#/parameters/SubscriptionIdParameter"
          },
          {
            "$ref": "../../../../../../common-types/resource-management/v6/types.json#/parameters/ResourceGroupNameParameter"
          },
          {
            "name": "hcpOpenShiftClusterName",
            "in": "path",
            "description": "The name of the HcpOpenShiftCluster",
            "required": true,
            "type": "string",
            "pattern": "^[a-zA-Z][-a-zA-Z0-9]{1,52}[a-zA-Z0-9]$"
          }
        ],
        "responses": {
          "200": {
            "description": "Azure operation completed successfully.",
            "schema": {
              "$ref": "#/definitions/HcpOpenShiftCluster"
            }
          },
          "default": {
            "description": "An unexpected error response.",
            "schema": {
              "$ref": "../../../../../../common-types/resource-management/v6/types.json#/definitions/ErrorResponse"
            }
          }
        },
        "x-ms-examples": {
          "HcpOpenShiftClusters_Get": {
            "$ref": "./examples/HcpOpenShiftClusters_Get_MaximumSet_Gen.json"
          }
        }
      },
      "put": {
        "operationId": "HcpOpenShiftClusters_CreateOrUpdate",
        "tags": [
          "HcpOpenShiftClusters"
        ],
        "description": "Create a HcpOpenShiftCluster",
        "parameters": [
          {
            "$ref": "../../../../../../common-types/resource-management/v6/types.json#/parameters/ApiVersionParameter"
          },
          {
            "$ref": "../../../../../../common-types/resource-management/v6/types.json#/parameters/SubscriptionIdParameter"
          },
          {
            "$ref": "../../../../../../common-types/resource-management/v6/types.json#/parameters/ResourceGroupNameParameter"
          },
          {
            "name": "hcpOpenShiftClusterName",
            "in": "path",
            "description": "The name of the HcpOpenShiftCluster",
            "required": true,
            "type": "string",
            "pattern": "^[a-zA-Z][-a-zA-Z0-9]{1,52}[a-zA-Z0-9]$"
          },
          {
            "name": "resource",
            "in": "body",
            "description": "Resource create parameters.",
            "required": true,
            "schema": {
              "$ref": "#/definitions/HcpOpenShiftCluster"
            }
          }
        ],
        "responses": {
          "200": {
            "description": "Resource 'HcpOpenShiftCluster' update operation succeeded",
            "schema": {
              "$ref": "#/definitions/HcpOpenShiftCluster"
            }
          },
          "201": {
            "description": "Resource 'HcpOpenShiftCluster' create operation succeeded",
            "schema": {
              "$ref": "#/definitions/HcpOpenShiftCluster"
            },
            "headers": {
              "Azure-AsyncOperation": {
                "type": "string",
                "description": "A link to the status monitor"
              },
              "Retry-After": {
                "type": "integer",
                "format": "int32",
                "description": "The Retry-After header can indicate how long the client should wait before polling the operation status."
              }
            }
          },
          "default": {
            "description": "An unexpected error response.",
            "schema": {
              "$ref": "../../../../../../common-types/resource-management/v6/types.json#/definitions/ErrorResponse"
            }
          }
        },
        "x-ms-examples": {
          "HcpOpenShiftClusters_CreateOrUpdate": {
            "$ref": "./examples/HcpOpenShiftClusters_CreateOrUpdate_MaximumSet_Gen.json"
          }
        },
        "x-ms-long-running-operation-options": {
          "final-state-via": "azure-async-operation"
        },
        "x-ms-long-running-operation": true
      },
      "patch": {
        "operationId": "HcpOpenShiftClusters_Update",
        "tags": [
          "HcpOpenShiftClusters"
        ],
        "description": "Update a HcpOpenShiftCluster",
        "parameters": [
          {
            "$ref": "../../../../../../common-types/resource-management/v6/types.json#/parameters/ApiVersionParameter"
          },
          {
            "$ref": "../../../../../../common-types/resource-management/v6/types.json#/parameters/SubscriptionIdParameter"
          },
          {
            "$ref": "../../../../../../common-types/resource-management/v6/types.json#/parameters/ResourceGroupNameParameter"
          },
          {
            "name": "hcpOpenShiftClusterName",
            "in": "path",
            "description": "The name of the HcpOpenShiftCluster",
            "required": true,
            "type": "string",
            "pattern": "^[a-zA-Z][-a-zA-Z0-9]{1,52}[a-zA-Z0-9]$"
          },
          {
            "name": "properties",
            "in": "body",
            "description": "The resource properties to be updated.",
            "required": true,
            "schema": {
              "$ref": "#/definitions/HcpOpenShiftClusterUpdate"
            }
          }
        ],
        "responses": {
          "200": {
            "description": "Azure operation completed successfully.",
            "schema": {
              "$ref": "#/definitions/HcpOpenShiftCluster"
            }
          },
          "202": {
            "description": "Resource update request accepted.",
            "headers": {
              "Location": {
                "type": "string",
                "description": "The Location header contains the URL where the status of the long running operation can be checked."
              },
              "Retry-After": {
                "type": "integer",
                "format": "int32",
                "description": "The Retry-After header can indicate how long the client should wait before polling the operation status."
              }
            }
          },
          "default": {
            "description": "An unexpected error response.",
            "schema": {
              "$ref": "../../../../../../common-types/resource-management/v6/types.json#/definitions/ErrorResponse"
            }
          }
        },
        "x-ms-examples": {
          "HcpOpenShiftClusters_Update": {
            "$ref": "./examples/HcpOpenShiftClusters_Update_MaximumSet_Gen.json"
          }
        },
        "x-ms-long-running-operation-options": {
          "final-state-via": "location"
        },
        "x-ms-long-running-operation": true
      },
      "delete": {
        "operationId": "HcpOpenShiftClusters_Delete",
        "tags": [
          "HcpOpenShiftClusters"
        ],
        "description": "Delete a HcpOpenShiftCluster",
        "parameters": [
          {
            "$ref": "../../../../../../common-types/resource-management/v6/types.json#/parameters/ApiVersionParameter"
          },
          {
            "$ref": "../../../../../../common-types/resource-management/v6/types.json#/parameters/SubscriptionIdParameter"
          },
          {
            "$ref": "../../../../../../common-types/resource-management/v6/types.json#/parameters/ResourceGroupNameParameter"
          },
          {
            "name": "hcpOpenShiftClusterName",
            "in": "path",
            "description": "The name of the HcpOpenShiftCluster",
            "required": true,
            "type": "string",
            "pattern": "^[a-zA-Z][-a-zA-Z0-9]{1,52}[a-zA-Z0-9]$"
          }
        ],
        "responses": {
          "202": {
            "description": "Resource deletion accepted.",
            "headers": {
              "Location": {
                "type": "string",
                "description": "The Location header contains the URL where the status of the long running operation can be checked."
              },
              "Retry-After": {
                "type": "integer",
                "format": "int32",
                "description": "The Retry-After header can indicate how long the client should wait before polling the operation status."
              }
            }
          },
          "204": {
            "description": "Resource does not exist."
          },
          "default": {
            "description": "An unexpected error response.",
            "schema": {
              "$ref": "../../../../../../common-types/resource-management/v6/types.json#/definitions/ErrorResponse"
            }
          }
        },
        "x-ms-examples": {
          "HcpOpenShiftClusters_Delete": {
            "$ref": "./examples/HcpOpenShiftClusters_Delete_MaximumSet_Gen.json"
          }
        },
        "x-ms-long-running-operation-options": {
          "final-state-via": "location"
        },
        "x-ms-long-running-operation": true
      }
    },
    "/subscriptions/{subscriptionId}/resourceGroups/{resourceGroupName}/providers/Microsoft.RedHatOpenShift/hcpOpenShiftClusters/{hcpOpenShiftClusterName}/nodePools": {
      "get": {
        "operationId": "NodePools_ListByParent",
        "tags": [
          "NodePools"
        ],
        "description": "List NodePool resources by HcpOpenShiftCluster",
        "parameters": [
          {
            "$ref": "../../../../../../common-types/resource-management/v6/types.json#/parameters/ApiVersionParameter"
          },
          {
            "$ref": "../../../../../../common-types/resource-management/v6/types.json#/parameters/SubscriptionIdParameter"
          },
          {
            "$ref": "../../../../../../common-types/resource-management/v6/types.json#/parameters/ResourceGroupNameParameter"
          },
          {
            "name": "hcpOpenShiftClusterName",
            "in": "path",
            "description": "The name of the HcpOpenShiftCluster",
            "required": true,
            "type": "string",
            "pattern": "^[a-zA-Z][-a-zA-Z0-9]{1,52}[a-zA-Z0-9]$"
          }
        ],
        "responses": {
          "200": {
            "description": "Azure operation completed successfully.",
            "schema": {
              "$ref": "#/definitions/NodePoolListResult"
            }
          },
          "default": {
            "description": "An unexpected error response.",
            "schema": {
              "$ref": "../../../../../../common-types/resource-management/v6/types.json#/definitions/ErrorResponse"
            }
          }
        },
        "x-ms-examples": {
          "NodePools_ListByParent": {
            "$ref": "./examples/NodePools_ListByParent_MaximumSet_Gen.json"
          }
        },
        "x-ms-pageable": {
          "nextLinkName": "nextLink"
        }
      }
    },
    "/subscriptions/{subscriptionId}/resourceGroups/{resourceGroupName}/providers/Microsoft.RedHatOpenShift/hcpOpenShiftClusters/{hcpOpenShiftClusterName}/nodePools/{nodePoolName}": {
      "get": {
        "operationId": "NodePools_Get",
        "tags": [
          "NodePools"
        ],
        "description": "Get a NodePool",
        "parameters": [
          {
            "$ref": "../../../../../../common-types/resource-management/v6/types.json#/parameters/ApiVersionParameter"
          },
          {
            "$ref": "../../../../../../common-types/resource-management/v6/types.json#/parameters/SubscriptionIdParameter"
          },
          {
            "$ref": "../../../../../../common-types/resource-management/v6/types.json#/parameters/ResourceGroupNameParameter"
          },
          {
            "name": "hcpOpenShiftClusterName",
            "in": "path",
            "description": "The name of the HcpOpenShiftCluster",
            "required": true,
            "type": "string",
            "pattern": "^[a-zA-Z][-a-zA-Z0-9]{1,52}[a-zA-Z0-9]$"
          },
          {
            "name": "nodePoolName",
            "in": "path",
            "description": "The name of the NodePool",
            "required": true,
            "type": "string",
            "pattern": "^[a-zA-Z][-a-zA-Z0-9]{1,13}[a-zA-Z0-9]$"
          }
        ],
        "responses": {
          "200": {
            "description": "Azure operation completed successfully.",
            "schema": {
              "$ref": "#/definitions/NodePool"
            }
          },
          "default": {
            "description": "An unexpected error response.",
            "schema": {
              "$ref": "../../../../../../common-types/resource-management/v6/types.json#/definitions/ErrorResponse"
            }
          }
        },
        "x-ms-examples": {
          "NodePools_Get": {
            "$ref": "./examples/NodePools_Get_MaximumSet_Gen.json"
          }
        }
      },
      "put": {
        "operationId": "NodePools_CreateOrUpdate",
        "tags": [
          "NodePools"
        ],
        "description": "Create a NodePool",
        "parameters": [
          {
            "$ref": "../../../../../../common-types/resource-management/v6/types.json#/parameters/ApiVersionParameter"
          },
          {
            "$ref": "../../../../../../common-types/resource-management/v6/types.json#/parameters/SubscriptionIdParameter"
          },
          {
            "$ref": "../../../../../../common-types/resource-management/v6/types.json#/parameters/ResourceGroupNameParameter"
          },
          {
            "name": "hcpOpenShiftClusterName",
            "in": "path",
            "description": "The name of the HcpOpenShiftCluster",
            "required": true,
            "type": "string",
            "pattern": "^[a-zA-Z][-a-zA-Z0-9]{1,52}[a-zA-Z0-9]$"
          },
          {
            "name": "nodePoolName",
            "in": "path",
            "description": "The name of the NodePool",
            "required": true,
            "type": "string",
            "pattern": "^[a-zA-Z][-a-zA-Z0-9]{1,13}[a-zA-Z0-9]$"
          },
          {
            "name": "resource",
            "in": "body",
            "description": "Resource create parameters.",
            "required": true,
            "schema": {
              "$ref": "#/definitions/NodePool"
            }
          }
        ],
        "responses": {
          "200": {
            "description": "Resource 'NodePool' update operation succeeded",
            "schema": {
              "$ref": "#/definitions/NodePool"
            }
          },
          "201": {
            "description": "Resource 'NodePool' create operation succeeded",
            "schema": {
              "$ref": "#/definitions/NodePool"
            },
            "headers": {
              "Azure-AsyncOperation": {
                "type": "string",
                "description": "A link to the status monitor"
              },
              "Retry-After": {
                "type": "integer",
                "format": "int32",
                "description": "The Retry-After header can indicate how long the client should wait before polling the operation status."
              }
            }
          },
          "default": {
            "description": "An unexpected error response.",
            "schema": {
              "$ref": "../../../../../../common-types/resource-management/v6/types.json#/definitions/ErrorResponse"
            }
          }
        },
        "x-ms-examples": {
          "NodePools_CreateOrUpdate": {
            "$ref": "./examples/NodePools_CreateOrUpdate_MaximumSet_Gen.json"
          }
        },
        "x-ms-long-running-operation-options": {
          "final-state-via": "azure-async-operation"
        },
        "x-ms-long-running-operation": true
      },
      "patch": {
        "operationId": "NodePools_Update",
        "tags": [
          "NodePools"
        ],
        "description": "Update a NodePool",
        "parameters": [
          {
            "$ref": "../../../../../../common-types/resource-management/v6/types.json#/parameters/ApiVersionParameter"
          },
          {
            "$ref": "../../../../../../common-types/resource-management/v6/types.json#/parameters/SubscriptionIdParameter"
          },
          {
            "$ref": "../../../../../../common-types/resource-management/v6/types.json#/parameters/ResourceGroupNameParameter"
          },
          {
            "name": "hcpOpenShiftClusterName",
            "in": "path",
            "description": "The name of the HcpOpenShiftCluster",
            "required": true,
            "type": "string",
            "pattern": "^[a-zA-Z][-a-zA-Z0-9]{1,52}[a-zA-Z0-9]$"
          },
          {
            "name": "nodePoolName",
            "in": "path",
            "description": "The name of the NodePool",
            "required": true,
            "type": "string",
            "pattern": "^[a-zA-Z][-a-zA-Z0-9]{1,13}[a-zA-Z0-9]$"
          },
          {
            "name": "properties",
            "in": "body",
            "description": "The resource properties to be updated.",
            "required": true,
            "schema": {
              "$ref": "#/definitions/NodePoolUpdate"
            }
          }
        ],
        "responses": {
          "200": {
            "description": "Azure operation completed successfully.",
            "schema": {
              "$ref": "#/definitions/NodePool"
            }
          },
          "202": {
            "description": "Resource update request accepted.",
            "headers": {
              "Location": {
                "type": "string",
                "description": "The Location header contains the URL where the status of the long running operation can be checked."
              },
              "Retry-After": {
                "type": "integer",
                "format": "int32",
                "description": "The Retry-After header can indicate how long the client should wait before polling the operation status."
              }
            }
          },
          "default": {
            "description": "An unexpected error response.",
            "schema": {
              "$ref": "../../../../../../common-types/resource-management/v6/types.json#/definitions/ErrorResponse"
            }
          }
        },
        "x-ms-examples": {
          "NodePools_Update": {
            "$ref": "./examples/NodePools_Update_MaximumSet_Gen.json"
          }
        },
        "x-ms-long-running-operation-options": {
          "final-state-via": "location"
        },
        "x-ms-long-running-operation": true
      },
      "delete": {
        "operationId": "NodePools_Delete",
        "tags": [
          "NodePools"
        ],
        "description": "Delete a NodePool",
        "parameters": [
          {
            "$ref": "../../../../../../common-types/resource-management/v6/types.json#/parameters/ApiVersionParameter"
          },
          {
            "$ref": "../../../../../../common-types/resource-management/v6/types.json#/parameters/SubscriptionIdParameter"
          },
          {
            "$ref": "../../../../../../common-types/resource-management/v6/types.json#/parameters/ResourceGroupNameParameter"
          },
          {
            "name": "hcpOpenShiftClusterName",
            "in": "path",
            "description": "The name of the HcpOpenShiftCluster",
            "required": true,
            "type": "string",
            "pattern": "^[a-zA-Z][-a-zA-Z0-9]{1,52}[a-zA-Z0-9]$"
          },
          {
            "name": "nodePoolName",
            "in": "path",
            "description": "The name of the NodePool",
            "required": true,
            "type": "string",
            "pattern": "^[a-zA-Z][-a-zA-Z0-9]{1,13}[a-zA-Z0-9]$"
          }
        ],
        "responses": {
          "202": {
            "description": "Resource deletion accepted.",
            "headers": {
              "Location": {
                "type": "string",
                "description": "The Location header contains the URL where the status of the long running operation can be checked."
              },
              "Retry-After": {
                "type": "integer",
                "format": "int32",
                "description": "The Retry-After header can indicate how long the client should wait before polling the operation status."
              }
            }
          },
          "204": {
            "description": "Resource does not exist."
          },
          "default": {
            "description": "An unexpected error response.",
            "schema": {
              "$ref": "../../../../../../common-types/resource-management/v6/types.json#/definitions/ErrorResponse"
            }
          }
        },
        "x-ms-examples": {
          "NodePools_Delete": {
            "$ref": "./examples/NodePools_Delete_MaximumSet_Gen.json"
          }
        },
        "x-ms-long-running-operation-options": {
          "final-state-via": "location"
        },
        "x-ms-long-running-operation": true
      }
    },
    "/subscriptions/{subscriptionId}/resourceGroups/{resourceGroupName}/providers/Microsoft.RedHatOpenShift/hcpOpenShiftClusters/{hcpOpenShiftClusterName}/requestAdminCredential": {
      "post": {
        "operationId": "HcpOpenShiftClusters_RequestAdminCredential",
        "tags": [
          "HcpOpenShiftClusters"
        ],
        "description": "Request a temporary admin kubeconfig for the cluster",
        "parameters": [
          {
            "$ref": "../../../../../../common-types/resource-management/v6/types.json#/parameters/ApiVersionParameter"
          },
          {
            "$ref": "../../../../../../common-types/resource-management/v6/types.json#/parameters/SubscriptionIdParameter"
          },
          {
            "$ref": "../../../../../../common-types/resource-management/v6/types.json#/parameters/ResourceGroupNameParameter"
          },
          {
            "name": "hcpOpenShiftClusterName",
            "in": "path",
            "description": "The name of the HcpOpenShiftCluster",
            "required": true,
            "type": "string",
            "pattern": "^[a-zA-Z][-a-zA-Z0-9]{1,52}[a-zA-Z0-9]$"
          }
        ],
        "responses": {
          "200": {
            "description": "Azure operation completed successfully.",
            "schema": {
              "$ref": "#/definitions/HcpOpenShiftClusterAdminCredential"
            }
          },
          "202": {
            "description": "Resource operation accepted.",
            "headers": {
              "Location": {
                "type": "string",
                "description": "The Location header contains the URL where the status of the long running operation can be checked."
              },
              "Retry-After": {
                "type": "integer",
                "format": "int32",
                "description": "The Retry-After header can indicate how long the client should wait before polling the operation status."
              }
            }
          },
          "default": {
            "description": "An unexpected error response.",
            "schema": {
              "$ref": "../../../../../../common-types/resource-management/v6/types.json#/definitions/ErrorResponse"
            }
          }
        },
        "x-ms-examples": {
          "HcpOpenShiftClusters_RequestAdminCredential_MaximumSet": {
            "$ref": "./examples/HcpOpenShiftClusters_RequestAdminCredential_MaximumSet_Gen.json"
          }
        },
        "x-ms-long-running-operation-options": {
          "final-state-via": "location"
        },
        "x-ms-long-running-operation": true
      }
    },
    "/subscriptions/{subscriptionId}/resourceGroups/{resourceGroupName}/providers/Microsoft.RedHatOpenShift/hcpOpenShiftClusters/{hcpOpenShiftClusterName}/revokeCredentials": {
      "post": {
        "operationId": "HcpOpenShiftClusters_RevokeCredentials",
        "tags": [
          "HcpOpenShiftClusters"
        ],
        "description": "Revoke all credentials issued by requestAdminCredential",
        "parameters": [
          {
            "$ref": "../../../../../../common-types/resource-management/v6/types.json#/parameters/ApiVersionParameter"
          },
          {
            "$ref": "../../../../../../common-types/resource-management/v6/types.json#/parameters/SubscriptionIdParameter"
          },
          {
            "$ref": "../../../../../../common-types/resource-management/v6/types.json#/parameters/ResourceGroupNameParameter"
          },
          {
            "name": "hcpOpenShiftClusterName",
            "in": "path",
            "description": "The name of the HcpOpenShiftCluster",
            "required": true,
            "type": "string",
            "pattern": "^[a-zA-Z][-a-zA-Z0-9]{1,52}[a-zA-Z0-9]$"
          }
        ],
        "responses": {
          "202": {
            "description": "Resource operation accepted.",
            "headers": {
              "Location": {
                "type": "string",
                "description": "The Location header contains the URL where the status of the long running operation can be checked."
              },
              "Retry-After": {
                "type": "integer",
                "format": "int32",
                "description": "The Retry-After header can indicate how long the client should wait before polling the operation status."
              }
            }
          },
          "default": {
            "description": "An unexpected error response.",
            "schema": {
              "$ref": "../../../../../../common-types/resource-management/v6/types.json#/definitions/ErrorResponse"
            }
          }
        },
        "x-ms-examples": {
          "HcpOpenShiftClusters_RevokeCredentials_MaximumSet": {
            "$ref": "./examples/HcpOpenShiftClusters_RevokeCredentials_MaximumSet_Gen.json"
          }
        },
        "x-ms-long-running-operation-options": {
          "final-state-via": "location"
        },
        "x-ms-long-running-operation": true
      }
    }
  },
  "definitions": {
    "ApiProfile": {
      "type": "object",
      "description": "Information about the API of a cluster.",
      "properties": {
        "url": {
          "type": "string",
          "format": "uri",
          "description": "URL endpoint for the API server",
          "readOnly": true
        },
        "visibility": {
          "type": "string",
          "description": "The internet visibility of the OpenShift API server",
          "default": "Public",
          "enum": [
            "Public",
            "Private"
          ],
          "x-ms-enum": {
            "name": "Visibility",
            "modelAsString": true,
            "values": [
              {
                "name": "Public",
                "value": "Public",
                "description": "The API server is visible from the internet."
              },
              {
                "name": "Private",
                "value": "Private",
                "description": "The API server is not visible from the internet."
              }
            ]
          },
          "x-ms-mutability": [
            "read",
            "create"
          ]
        }
      },
      "required": [
        "url"
      ]
    },
    "Azure.ResourceManager.CommonTypes.ManagedServiceIdentityUpdate": {
      "type": "object",
      "description": "Managed service identity (system assigned and/or user assigned identities)",
      "properties": {
        "type": {
          "$ref": "../../../../../../common-types/resource-management/v6/managedidentity.json#/definitions/ManagedServiceIdentityType",
          "description": "The type of managed identity assigned to this resource."
        },
        "userAssignedIdentities": {
          "type": "object",
          "description": "The identities assigned to this resource by the user.",
          "additionalProperties": {
            "allOf": [
              {
                "$ref": "../../../../../../common-types/resource-management/v6/managedidentity.json#/definitions/UserAssignedIdentity"
              }
            ],
            "type": "object",
            "x-nullable": true
          }
        }
      }
    },
    "Azure.ResourceManager.CommonTypes.TrackedResourceUpdate": {
      "type": "object",
      "description": "The resource model definition for an Azure Resource Manager tracked top level resource which has 'tags' and a 'location'",
      "properties": {
        "tags": {
          "type": "object",
          "description": "Resource tags.",
          "additionalProperties": {
            "type": "string"
          }
        }
      },
      "allOf": [
        {
          "$ref": "../../../../../../common-types/resource-management/v6/types.json#/definitions/Resource"
        }
      ]
    },
    "ClusterAutoscalingProfile": {
      "type": "object",
      "description": "ClusterAutoscaling specifies auto-scaling behavior that\napplies to all NodePools associated with a control plane.",
      "properties": {
        "maxNodesTotal": {
          "type": "integer",
          "format": "int32",
          "description": "maxNodesTotal is the maximum allowable number of nodes for the Autoscaler scale out to be operational.\nThe autoscaler will not grow the cluster beyond this number. If omitted, the autoscaler will not have a maximum limit. number.",
          "minimum": 0
        },
        "maxPodGracePeriodSeconds": {
          "type": "integer",
          "format": "int32",
          "description": "maxPodGracePeriod is the maximum seconds to wait for graceful pod termination before scaling down a NodePool.\nThe default is 600 seconds.",
          "default": 600,
          "minimum": 0
        },
        "maxNodeProvisionTimeSeconds": {
          "type": "integer",
          "format": "int32",
          "description": "maxNodeProvisionTime is the maximum time to wait for node provisioning before considering the provisioning\nto be unsuccessful. The default is 15 minutes.",
          "default": 900,
          "minimum": 0
        },
        "podPriorityThreshold": {
          "type": "integer",
          "format": "int32",
          "description": "podPriorityThreshold enables users to schedule “best-effort” pods, which shouldn’t trigger autoscaler actions,\nbut only run when there are spare resources available. The default is -10.\nSee the following for more details:\nhttps://github.com/kubernetes/autoscaler/blob/master/cluster-autoscaler/FAQ.md#how-does-cluster-autoscaler-work-with-pod-priority-and-preemption",
          "default": -10
        }
      }
    },
    "ClusterCapabilitiesProfile": {
      "type": "object",
      "description": "Cluster capabilities configuration.",
      "properties": {
        "disabled": {
          "type": "array",
          "description": "Immutable list of disabled capabilities. May only contain \"ImageRegistry\" at\nthis time. Additional capabilities may be available in the future. Clients\nshould expect to handle additional values.",
          "items": {
            "$ref": "#/definitions/OptionalClusterCapability"
          },
          "x-ms-mutability": [
            "read",
            "create"
          ]
        }
      }
    },
    "ConsoleProfile": {
      "type": "object",
      "description": "Configuration of the cluster web console",
      "properties": {
        "url": {
          "type": "string",
          "format": "uri",
          "description": "The cluster web console URL endpoint",
          "readOnly": true
        }
      },
      "required": [
        "url"
      ]
    },
    "DnsProfile": {
      "type": "object",
      "description": "DNS contains the DNS settings of the cluster",
      "properties": {
        "baseDomain": {
          "type": "string",
          "description": "BaseDomain is the base DNS domain of the cluster.",
          "readOnly": true
        },
        "baseDomainPrefix": {
          "type": "string",
          "description": "BaseDomainPrefix is the unique name of the cluster representing the OpenShift's cluster name.\nBaseDomainPrefix is the name that will appear in the cluster's DNS, provisioned cloud providers resources",
          "maxLength": 15,
          "pattern": "^[a-z]([-a-z0-9]*[a-z0-9])?$",
          "x-ms-mutability": [
            "read",
            "create"
          ]
        }
      }
    },
    "Effect": {
      "type": "string",
      "description": "The taint effect the same as in Kubernetes",
      "enum": [
        "NoSchedule",
        "PreferNoSchedule",
        "NoExecute"
      ],
      "x-ms-enum": {
        "name": "Effect",
        "modelAsString": true,
        "values": [
          {
            "name": "NoSchedule",
            "value": "NoSchedule",
            "description": "NoSchedule taint effect"
          },
          {
            "name": "PreferNoSchedule",
            "value": "PreferNoSchedule",
            "description": "PreferNoSchedule taint effect"
          },
          {
            "name": "NoExecute",
            "value": "NoExecute",
            "description": "NoExecute taint effect"
          }
        ]
      }
    },
    "HcpOpenShiftCluster": {
      "type": "object",
      "description": "HCP cluster resource",
      "properties": {
        "properties": {
          "$ref": "#/definitions/HcpOpenShiftClusterProperties",
          "description": "The resource-specific properties for this resource."
        },
        "identity": {
          "$ref": "../../../../../../common-types/resource-management/v6/managedidentity.json#/definitions/ManagedServiceIdentity",
          "description": "The managed service identities assigned to this resource."
        }
      },
      "allOf": [
        {
          "$ref": "../../../../../../common-types/resource-management/v6/types.json#/definitions/TrackedResource"
        }
      ]
    },
    "HcpOpenShiftClusterAdminCredential": {
      "type": "object",
      "description": "HCP cluster admin credential",
      "properties": {
        "kubeconfig": {
          "type": "string",
          "format": "password",
          "description": "Admin kubeconfig with a temporary client certificate",
          "readOnly": true,
          "x-ms-secret": true
        },
        "expirationTimestamp": {
          "type": "string",
          "format": "date-time",
          "description": "Expiration timestamp for the kubeconfig's client certificate",
          "readOnly": true
        }
      },
      "required": [
        "kubeconfig",
        "expirationTimestamp"
      ]
    },
    "HcpOpenShiftClusterListResult": {
      "type": "object",
      "description": "The response of a HcpOpenShiftCluster list operation.",
      "properties": {
        "value": {
          "type": "array",
          "description": "The HcpOpenShiftCluster items on this page",
          "items": {
            "$ref": "#/definitions/HcpOpenShiftCluster"
          }
        },
        "nextLink": {
          "type": "string",
          "format": "uri",
          "description": "The link to the next page of items"
        }
      },
      "required": [
        "value"
      ]
    },
    "HcpOpenShiftClusterProperties": {
      "type": "object",
      "description": "HCP cluster properties",
      "properties": {
        "provisioningState": {
          "$ref": "#/definitions/ProvisioningState",
          "description": "The status of the last operation.",
          "readOnly": true
        },
        "version": {
          "$ref": "#/definitions/VersionProfile",
          "description": "Version of the control plane components",
          "x-ms-mutability": [
            "read",
            "update",
            "create"
          ]
        },
        "dns": {
          "$ref": "#/definitions/DnsProfile",
          "description": "Cluster DNS configuration",
          "x-ms-mutability": [
            "read",
            "create"
          ]
        },
        "network": {
          "$ref": "#/definitions/NetworkProfile",
          "description": "Cluster network configuration",
          "x-ms-mutability": [
            "read",
            "create"
          ]
        },
        "console": {
          "$ref": "#/definitions/ConsoleProfile",
          "description": "Shows the cluster web console information",
          "readOnly": true
        },
        "api": {
          "$ref": "#/definitions/ApiProfile",
          "description": "Shows the cluster API server profile",
          "x-ms-mutability": [
            "read",
            "create"
          ]
        },
        "platform": {
          "$ref": "#/definitions/PlatformProfile",
          "description": "Azure platform configuration",
          "x-ms-mutability": [
            "read",
            "update",
            "create"
          ]
        },
        "autoscaling": {
          "$ref": "#/definitions/ClusterAutoscalingProfile",
          "description": "Configure ClusterAutoscaling .",
          "x-ms-mutability": [
            "read",
            "update",
            "create"
          ]
        },
        "capabilities": {
          "$ref": "#/definitions/ClusterCapabilitiesProfile",
          "description": "Configure cluter capabilities.",
          "x-ms-mutability": [
            "read",
            "create"
          ]
        }
      },
      "required": [
        "platform"
      ]
    },
    "HcpOpenShiftClusterPropertiesUpdate": {
      "type": "object",
      "description": "HCP cluster properties",
      "properties": {
<<<<<<< HEAD
        "dns": {
          "$ref": "#/definitions/DnsProfile",
          "description": "Cluster DNS configuration"
        },
        "autoscaling": {
          "$ref": "#/definitions/ClusterAutoscalingProfile",
          "description": "Configure ClusterAutoscaling .",
=======
        "version": {
          "$ref": "#/definitions/VersionProfileUpdate",
          "description": "Version of the control plane components",
          "x-ms-mutability": [
            "read",
            "update",
            "create"
          ]
        },
        "platform": {
          "$ref": "#/definitions/PlatformProfileUpdate",
          "description": "Azure platform configuration",
>>>>>>> 6b399b6b
          "x-ms-mutability": [
            "read",
            "update",
            "create"
          ]
        }
      }
    },
    "HcpOpenShiftClusterUpdate": {
      "type": "object",
      "description": "HCP cluster resource",
      "properties": {
        "properties": {
          "$ref": "#/definitions/HcpOpenShiftClusterPropertiesUpdate",
          "description": "The resource-specific properties for this resource."
        },
        "identity": {
          "$ref": "#/definitions/Azure.ResourceManager.CommonTypes.ManagedServiceIdentityUpdate",
          "description": "The managed service identities assigned to this resource."
        }
      },
      "allOf": [
        {
          "$ref": "#/definitions/Azure.ResourceManager.CommonTypes.TrackedResourceUpdate"
        }
      ]
    },
    "Label": {
      "type": "object",
      "description": "Label represents the Kubernetes label",
      "properties": {
        "key": {
          "type": "string",
          "description": "The key of the label"
        },
        "value": {
          "type": "string",
          "description": "The value of the label"
        }
      },
      "required": [
        "key"
      ]
    },
    "NetworkProfile": {
      "type": "object",
      "description": "OpenShift networking configuration",
      "properties": {
        "networkType": {
          "type": "string",
          "description": "The main controller responsible for rendering the core networking components",
          "default": "OVNKubernetes",
          "enum": [
            "OVNKubernetes",
            "Other"
          ],
          "x-ms-enum": {
            "name": "NetworkType",
            "modelAsString": true,
            "values": [
              {
                "name": "OVNKubernetes",
                "value": "OVNKubernetes",
                "description": "The OVN network plugin for the OpenShift cluster"
              },
              {
                "name": "Other",
                "value": "Other",
                "description": "Other network plugins"
              }
            ]
          },
          "x-ms-mutability": [
            "read",
            "create"
          ]
        },
        "podCidr": {
          "type": "string",
          "description": "The CIDR of the pod IP addresses",
          "default": "10.128.0.0/14",
          "x-ms-mutability": [
            "read",
            "create"
          ]
        },
        "serviceCidr": {
          "type": "string",
          "description": "The CIDR block for assigned service IPs",
          "default": "172.30.0.0/16",
          "x-ms-mutability": [
            "read",
            "create"
          ]
        },
        "machineCidr": {
          "type": "string",
          "description": "The CIDR block from which to assign machine IP addresses",
          "default": "10.0.0.0/16",
          "x-ms-mutability": [
            "read",
            "create"
          ]
        },
        "hostPrefix": {
          "type": "integer",
          "format": "int32",
          "description": "Network host prefix",
          "default": 23,
          "x-ms-mutability": [
            "read",
            "create"
          ]
        }
      }
    },
    "NetworkSecurityGroupResourceId": {
      "type": "string",
      "format": "arm-id",
      "description": "A type definition that refers the id to an Azure Resource Manager resource.",
      "x-ms-arm-id-details": {
        "allowedResources": [
          {
            "type": "Microsoft.Network/networkSecurityGroups"
          }
        ]
      }
    },
    "NodePool": {
      "type": "object",
      "description": "Concrete tracked resource types can be created by aliasing this type using a specific property type.",
      "properties": {
        "properties": {
          "$ref": "#/definitions/NodePoolProperties",
          "description": "The resource-specific properties for this resource."
        },
        "identity": {
          "$ref": "../../../../../../common-types/resource-management/v6/managedidentity.json#/definitions/ManagedServiceIdentity",
          "description": "The managed service identities assigned to this resource."
        }
      },
      "allOf": [
        {
          "$ref": "../../../../../../common-types/resource-management/v6/types.json#/definitions/TrackedResource"
        }
      ]
    },
    "NodePoolAutoScaling": {
      "type": "object",
      "description": "Node pool autoscaling",
      "properties": {
        "min": {
          "type": "integer",
          "format": "int32",
          "description": "The minimum number of nodes in the node pool",
          "minimum": 0
        },
        "max": {
          "type": "integer",
          "format": "int32",
          "description": "The maximum number of nodes in the node pool",
          "minimum": 0
        }
      }
    },
    "NodePoolListResult": {
      "type": "object",
      "description": "The response of a NodePool list operation.",
      "properties": {
        "value": {
          "type": "array",
          "description": "The NodePool items on this page",
          "items": {
            "$ref": "#/definitions/NodePool"
          }
        },
        "nextLink": {
          "type": "string",
          "format": "uri",
          "description": "The link to the next page of items"
        }
      },
      "required": [
        "value"
      ]
    },
    "NodePoolPlatformProfile": {
      "type": "object",
      "description": "Azure node pool platform configuration",
      "properties": {
        "subnetId": {
          "type": "string",
          "description": "The Azure resource ID of the worker subnet",
          "x-ms-mutability": [
            "read",
            "create"
          ]
        },
        "vmSize": {
          "type": "string",
          "description": "The VM size according to the documentation:\n- https://learn.microsoft.com/en-us/azure/virtual-machines/sizes",
          "x-ms-mutability": [
            "read",
            "create"
          ]
        },
        "enableEncryptionAtHost": {
          "type": "boolean",
          "description": "Whether to enable host based OS and data drive encryption.\n- https://learn.microsoft.com/en-us/azure/virtual-machines/disk-encryption#encryption-at-host---end-to-end-encryption-for-your-vm-data",
          "default": false,
          "x-ms-mutability": [
            "read",
            "create"
          ]
        },
        "diskSizeGiB": {
          "type": "integer",
          "format": "int32",
          "description": "The OS disk size in GiB",
          "default": 64,
          "x-ms-mutability": [
            "read",
            "create"
          ]
        },
        "diskStorageAccountType": {
          "type": "string",
          "description": "The type of the disk storage account\n- https://learn.microsoft.com/en-us/azure/virtual-machines/disks-types",
          "default": "Premium_LRS",
          "enum": [
            "Premium_LRS",
            "StandardSSD_LRS",
            "Standard_LRS"
          ],
          "x-ms-enum": {
            "name": "DiskStorageAccountType",
            "modelAsString": true,
            "values": [
              {
                "name": "Premium_LRS",
                "value": "Premium_LRS",
                "description": "Premium SSD with Locally Redundant Storage (LRS)"
              },
              {
                "name": "StandardSSD_LRS",
                "value": "StandardSSD_LRS",
                "description": "Standard SSD with Locally Redundant Storage (LRS)"
              },
              {
                "name": "Standard_LRS",
                "value": "Standard_LRS",
                "description": "Standard HDD with Locally Redundant Storage (LRS)"
              }
            ]
          },
          "x-ms-mutability": [
            "read",
            "create"
          ]
        },
        "availabilityZone": {
          "type": "string",
          "description": "The availability zone for the node pool.\nPlease read the documentation to see which regions support availability zones\n- https://learn.microsoft.com/en-us/azure/availability-zones/az-overview",
          "x-ms-mutability": [
            "read",
            "create"
          ]
        }
      },
      "required": [
        "vmSize"
      ]
    },
    "NodePoolProperties": {
      "type": "object",
      "description": "Represents the node pool properties",
      "properties": {
        "provisioningState": {
          "$ref": "#/definitions/ProvisioningState",
          "description": "Provisioning state",
          "readOnly": true
        },
        "version": {
          "$ref": "#/definitions/NodePoolVersionProfile",
          "description": "OpenShift version for the nodepool",
          "x-ms-mutability": [
            "read",
            "update",
            "create"
          ]
        },
        "platform": {
          "$ref": "#/definitions/NodePoolPlatformProfile",
          "description": "Azure node pool platform configuration",
          "x-ms-mutability": [
            "read",
            "create"
          ]
        },
        "replicas": {
          "type": "integer",
          "format": "int32",
          "description": "The number of worker nodes, it cannot be used together with autoscaling",
          "x-ms-mutability": [
            "read",
            "update",
            "create"
          ]
        },
        "autoRepair": {
          "type": "boolean",
          "description": "Auto-repair",
          "default": true,
          "x-ms-mutability": [
            "read",
            "create"
          ]
        },
        "autoScaling": {
          "$ref": "#/definitions/NodePoolAutoScaling",
          "description": "Representation of a autoscaling in a node pool.",
          "x-ms-mutability": [
            "read",
            "update",
            "create"
          ]
        },
        "labels": {
          "type": "array",
          "description": "Kubernetes labels to propagate to the NodePool Nodes",
          "items": {
            "$ref": "#/definitions/Label"
          },
          "x-ms-identifiers": [
            "key",
            "value"
          ],
          "x-ms-mutability": [
            "read",
            "update",
            "create"
          ]
        },
        "taints": {
          "type": "array",
          "description": "Taints for the nodes",
          "items": {
            "$ref": "#/definitions/Taint"
          },
          "x-ms-identifiers": [
            "key",
            "value",
            "effect"
          ],
          "x-ms-mutability": [
            "read",
            "update",
            "create"
          ]
        }
      },
      "required": [
        "platform"
      ]
    },
    "NodePoolPropertiesUpdate": {
      "type": "object",
      "description": "Represents the node pool properties",
      "properties": {
        "version": {
          "$ref": "#/definitions/NodePoolVersionProfileUpdate",
          "description": "OpenShift version for the nodepool",
          "x-ms-mutability": [
            "read",
            "update",
            "create"
          ]
        },
        "replicas": {
          "type": "integer",
          "format": "int32",
          "description": "The number of worker nodes, it cannot be used together with autoscaling",
          "x-ms-mutability": [
            "read",
            "update",
            "create"
          ]
        },
        "autoScaling": {
          "$ref": "#/definitions/NodePoolAutoScaling",
          "description": "Representation of a autoscaling in a node pool.",
          "x-ms-mutability": [
            "read",
            "update",
            "create"
          ]
        },
        "labels": {
          "type": "array",
          "description": "Kubernetes labels to propagate to the NodePool Nodes",
          "items": {
            "$ref": "#/definitions/Label"
          },
          "x-ms-identifiers": [
            "key",
            "value"
          ],
          "x-ms-mutability": [
            "read",
            "update",
            "create"
          ]
        },
        "taints": {
          "type": "array",
          "description": "Taints for the nodes",
          "items": {
            "$ref": "#/definitions/Taint"
          },
          "x-ms-identifiers": [
            "key",
            "value",
            "effect"
          ],
          "x-ms-mutability": [
            "read",
            "update",
            "create"
          ]
        }
      }
    },
    "NodePoolUpdate": {
      "type": "object",
      "description": "Concrete tracked resource types can be created by aliasing this type using a specific property type.",
      "properties": {
        "properties": {
          "$ref": "#/definitions/NodePoolPropertiesUpdate",
          "description": "The resource-specific properties for this resource."
        },
        "identity": {
          "$ref": "#/definitions/Azure.ResourceManager.CommonTypes.ManagedServiceIdentityUpdate",
          "description": "The managed service identities assigned to this resource."
        }
      },
      "allOf": [
        {
          "$ref": "#/definitions/Azure.ResourceManager.CommonTypes.TrackedResourceUpdate"
        }
      ]
    },
    "NodePoolVersionProfile": {
      "type": "object",
      "description": "Versions represents an OpenShift version.",
      "properties": {
        "id": {
          "type": "string",
          "description": "ID is the unique identifier of the version.",
          "x-ms-mutability": [
            "read",
            "update",
            "create"
          ]
        },
        "channelGroup": {
          "type": "string",
          "description": "ChannelGroup is the name of the set to which this version belongs. Each version belongs to only a single set.",
          "default": "stable",
          "x-ms-mutability": [
            "read",
            "update",
            "create"
          ]
        },
        "availableUpgrades": {
          "type": "array",
          "description": "AvailableUpgrades is a list of version names the current version can be upgraded to.",
          "items": {
            "type": "string"
          },
          "readOnly": true
        }
      },
      "required": [
        "availableUpgrades"
      ]
    },
    "NodePoolVersionProfileUpdate": {
      "type": "object",
      "description": "Versions represents an OpenShift version.",
      "properties": {
        "id": {
          "type": "string",
          "description": "ID is the unique identifier of the version.",
          "x-ms-mutability": [
            "read",
            "update",
            "create"
          ]
        },
        "channelGroup": {
          "type": "string",
          "description": "ChannelGroup is the name of the set to which this version belongs. Each version belongs to only a single set.",
          "default": "stable",
          "x-ms-mutability": [
            "read",
            "update",
            "create"
          ]
        }
      }
    },
    "OperatorsAuthenticationProfile": {
      "type": "object",
      "description": "The configuration that the operators of the cluster have to authenticate to Azure.",
      "properties": {
        "userAssignedIdentities": {
          "$ref": "#/definitions/UserAssignedIdentitiesProfile",
          "description": "Represents the information related to Azure User-Assigned managed identities needed\nto perform Operators authentication based on Azure User-Assigned Managed Identities"
        }
      },
      "required": [
        "userAssignedIdentities"
      ]
    },
    "OperatorsAuthenticationProfileUpdate": {
      "type": "object",
      "description": "The configuration that the operators of the cluster have to authenticate to Azure.",
      "properties": {
        "userAssignedIdentities": {
          "$ref": "#/definitions/UserAssignedIdentitiesProfileUpdate",
          "description": "Represents the information related to Azure User-Assigned managed identities needed\nto perform Operators authentication based on Azure User-Assigned Managed Identities"
        }
      }
    },
    "OptionalClusterCapability": {
      "type": "string",
      "description": "Cluster capabilities that can be disabled.",
      "enum": [
        "ImageRegistry"
      ],
      "x-ms-enum": {
        "name": "OptionalClusterCapability",
        "modelAsString": true,
        "values": [
          {
            "name": "ImageRegistry",
            "value": "ImageRegistry",
            "description": "Enables the OpenShift internal image registry."
          }
        ]
      }
    },
    "PlatformProfile": {
      "type": "object",
      "description": "Azure specific configuration",
      "properties": {
        "managedResourceGroup": {
          "type": "string",
          "description": "Resource group to put cluster resources",
          "x-ms-mutability": [
            "read",
            "create"
          ]
        },
        "subnetId": {
          "$ref": "#/definitions/SubnetResourceId",
          "description": "The Azure resource ID of the worker subnet",
          "x-ms-mutability": [
            "read",
            "create"
          ]
        },
        "outboundType": {
          "type": "string",
          "description": "The core outgoing configuration",
          "default": "LoadBalancer",
          "enum": [
            "LoadBalancer"
          ],
          "x-ms-enum": {
            "name": "OutboundType",
            "modelAsString": true,
            "values": [
              {
                "name": "LoadBalancer",
                "value": "LoadBalancer",
                "description": "The load balancer configuration"
              }
            ]
          },
          "x-ms-mutability": [
            "read",
            "create"
          ]
        },
        "networkSecurityGroupId": {
          "$ref": "#/definitions/NetworkSecurityGroupResourceId",
          "description": "ResourceId for the network security group attached to the cluster subnet",
          "x-ms-mutability": [
            "read",
            "create"
          ]
        },
        "operatorsAuthentication": {
          "$ref": "#/definitions/OperatorsAuthenticationProfile",
          "description": "The configuration that the operators of the cluster have to authenticate to Azure",
          "x-ms-mutability": [
            "read",
            "update",
            "create"
          ]
        },
        "issuerUrl": {
          "type": "string",
          "format": "uri",
          "description": "URL for the OIDC provider to be used for authentication\nto authenticate against user Azure cloud account",
          "readOnly": true
        }
      },
      "required": [
        "subnetId",
        "networkSecurityGroupId",
        "operatorsAuthentication",
        "issuerUrl"
      ]
    },
    "PlatformProfileUpdate": {
      "type": "object",
      "description": "Azure specific configuration",
      "properties": {
        "operatorsAuthentication": {
          "$ref": "#/definitions/OperatorsAuthenticationProfileUpdate",
          "description": "The configuration that the operators of the cluster have to authenticate to Azure",
          "x-ms-mutability": [
            "read",
            "update",
            "create"
          ]
        }
      }
    },
    "ProvisioningState": {
      "type": "string",
      "description": "The resource provisioning state.",
      "enum": [
        "Succeeded",
        "Failed",
        "Canceled",
        "Accepted",
        "Deleting",
        "Provisioning",
        "Updating"
      ],
      "x-ms-enum": {
        "name": "ProvisioningState",
        "modelAsString": true,
        "values": [
          {
            "name": "Succeeded",
            "value": "Succeeded",
            "description": "Resource has been created."
          },
          {
            "name": "Failed",
            "value": "Failed",
            "description": "Resource creation failed."
          },
          {
            "name": "Canceled",
            "value": "Canceled",
            "description": "Resource creation was canceled."
          },
          {
            "name": "Accepted",
            "value": "Accepted",
            "description": "Non-terminal state indicating the resource has been accepted"
          },
          {
            "name": "Deleting",
            "value": "Deleting",
            "description": "Non-terminal state indicating the resource is deleting"
          },
          {
            "name": "Provisioning",
            "value": "Provisioning",
            "description": "Non-terminal state indicating the resource is provisioning"
          },
          {
            "name": "Updating",
            "value": "Updating",
            "description": "Non-terminal state indicating the resource is updating"
          }
        ]
      },
      "readOnly": true
    },
    "SubnetResourceId": {
      "type": "string",
      "format": "arm-id",
      "description": "A type definition that refers the id to an Azure Resource Manager resource.",
      "x-ms-arm-id-details": {
        "allowedResources": [
          {
            "type": "Microsoft.Network/virtualNetworks/subnets"
          }
        ]
      }
    },
    "Taint": {
      "type": "object",
      "description": "Taint is controlling the node taint and its effects",
      "properties": {
        "key": {
          "type": "string",
          "description": "The key of the taint",
          "minLength": 1,
          "maxLength": 316
        },
        "value": {
          "type": "string",
          "description": "The value of the taint",
          "minLength": 1,
          "maxLength": 63
        },
        "effect": {
          "$ref": "#/definitions/Effect",
          "description": "The effect of the taint"
        }
      },
      "required": [
        "key",
        "value",
        "effect"
      ]
    },
    "UserAssignedIdentitiesProfile": {
      "type": "object",
      "description": "Represents the information related to Azure User-Assigned managed identities needed\nto perform Operators authentication based on Azure User-Assigned Managed Identities",
      "properties": {
        "controlPlaneOperators": {
          "type": "object",
          "description": "The set of Azure User-Assigned Managed Identities leveraged for the Control Plane\noperators of the cluster. The set of required managed identities is dependent on the\nCluster's OpenShift version.",
          "additionalProperties": {
            "$ref": "#/definitions/UserAssignedIdentityResourceId"
          },
          "x-ms-mutability": [
            "read",
            "update",
            "create"
          ]
        },
        "dataPlaneOperators": {
          "type": "object",
          "description": "The set of Azure User-Assigned Managed Identities leveraged for the Data Plane\noperators of the cluster. The set of required managed identities is dependent on the\nCluster's OpenShift version.",
          "additionalProperties": {
            "$ref": "#/definitions/UserAssignedIdentityResourceId"
          },
          "x-ms-mutability": [
            "read",
            "update",
            "create"
          ]
        },
        "serviceManagedIdentity": {
          "$ref": "#/definitions/UserAssignedIdentityResourceId",
          "description": "Represents the information associated to an Azure User-Assigned Managed Identity whose\npurpose is to perform service level actions.",
          "x-ms-mutability": [
            "read",
            "update",
            "create"
          ]
        }
      },
      "required": [
        "controlPlaneOperators",
        "dataPlaneOperators",
        "serviceManagedIdentity"
      ]
    },
    "UserAssignedIdentitiesProfileUpdate": {
      "type": "object",
      "description": "Represents the information related to Azure User-Assigned managed identities needed\nto perform Operators authentication based on Azure User-Assigned Managed Identities",
      "properties": {
        "controlPlaneOperators": {
          "type": "object",
          "description": "The set of Azure User-Assigned Managed Identities leveraged for the Control Plane\noperators of the cluster. The set of required managed identities is dependent on the\nCluster's OpenShift version.",
          "additionalProperties": {
            "$ref": "#/definitions/UserAssignedIdentityResourceId"
          },
          "x-ms-mutability": [
            "read",
            "update",
            "create"
          ]
        },
        "dataPlaneOperators": {
          "type": "object",
          "description": "The set of Azure User-Assigned Managed Identities leveraged for the Data Plane\noperators of the cluster. The set of required managed identities is dependent on the\nCluster's OpenShift version.",
          "additionalProperties": {
            "$ref": "#/definitions/UserAssignedIdentityResourceId"
          },
          "x-ms-mutability": [
            "read",
            "update",
            "create"
          ]
        },
        "serviceManagedIdentity": {
          "$ref": "#/definitions/UserAssignedIdentityResourceId",
          "description": "Represents the information associated to an Azure User-Assigned Managed Identity whose\npurpose is to perform service level actions.",
          "x-ms-mutability": [
            "read",
            "update",
            "create"
          ]
        }
      }
    },
    "UserAssignedIdentityResourceId": {
      "type": "string",
      "format": "arm-id",
      "description": "A type definition that refers the id to an Azure Resource Manager resource.",
      "x-ms-arm-id-details": {
        "allowedResources": [
          {
            "type": "Microsoft.ManagedIdentity/userAssignedIdentities"
          }
        ]
      }
    },
    "VersionProfile": {
      "type": "object",
      "description": "Versions represents an OpenShift version.",
      "properties": {
        "id": {
          "type": "string",
          "description": "ID is the unique identifier of the version.",
          "x-ms-mutability": [
            "read",
            "create"
          ]
        },
        "channelGroup": {
          "type": "string",
          "description": "ChannelGroup is the name of the set to which this version belongs. Each version belongs to only a single set.",
          "default": "stable",
          "x-ms-mutability": [
            "read",
            "update",
            "create"
          ]
        },
        "availableUpgrades": {
          "type": "array",
          "description": "AvailableUpgrades is a list of version names the current version can be upgraded to.",
          "items": {
            "type": "string"
          },
          "readOnly": true
        }
      },
      "required": [
        "availableUpgrades"
      ]
    },
    "VersionProfileUpdate": {
      "type": "object",
      "description": "Versions represents an OpenShift version.",
      "properties": {
        "channelGroup": {
          "type": "string",
          "description": "ChannelGroup is the name of the set to which this version belongs. Each version belongs to only a single set.",
          "default": "stable",
          "x-ms-mutability": [
            "read",
            "update",
            "create"
          ]
        }
      }
    }
  },
  "parameters": {}
}<|MERGE_RESOLUTION|>--- conflicted
+++ resolved
@@ -1231,7 +1231,6 @@
       "type": "object",
       "description": "HCP cluster properties",
       "properties": {
-<<<<<<< HEAD
         "dns": {
           "$ref": "#/definitions/DnsProfile",
           "description": "Cluster DNS configuration"
@@ -1239,7 +1238,6 @@
         "autoscaling": {
           "$ref": "#/definitions/ClusterAutoscalingProfile",
           "description": "Configure ClusterAutoscaling .",
-=======
         "version": {
           "$ref": "#/definitions/VersionProfileUpdate",
           "description": "Version of the control plane components",
@@ -1252,7 +1250,6 @@
         "platform": {
           "$ref": "#/definitions/PlatformProfileUpdate",
           "description": "Azure platform configuration",
->>>>>>> 6b399b6b
           "x-ms-mutability": [
             "read",
             "update",
