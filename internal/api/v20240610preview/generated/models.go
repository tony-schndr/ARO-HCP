--- conflicted
+++ resolved
@@ -184,13 +184,11 @@
 	// REQUIRED; Azure platform configuration
 	Platform *PlatformProfile
 
-<<<<<<< HEAD
 	// Configure ClusterAutoscaling .
 	Autoscaling *ClusterAutoscalingProfile
-=======
+  
 	// Shows the cluster API server profile
 	API *APIProfile
->>>>>>> 6b399b6b
 
 	// Configure cluter capabilities.
 	Capabilities *ClusterCapabilitiesProfile
@@ -213,19 +211,18 @@
 
 // HcpOpenShiftClusterPropertiesUpdate - HCP cluster properties
 type HcpOpenShiftClusterPropertiesUpdate struct {
-<<<<<<< HEAD
+
 	// Configure ClusterAutoscaling .
 	Autoscaling *ClusterAutoscalingProfile
 
 	// Cluster DNS configuration
 	DNS *DNSProfile
-=======
+
 	// Azure platform configuration
 	Platform *PlatformProfileUpdate
 
 	// Version of the control plane components
 	Version *VersionProfileUpdate
->>>>>>> 6b399b6b
 }
 
 // HcpOpenShiftClusterUpdate - HCP cluster resource
