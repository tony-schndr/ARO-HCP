@description('The name of the Hypershift cluster to which the node pool will be attached.')
param clusterName string

@description('The name of the node pool')
param nodePoolName string

@description('Number of replicas in the node pool')
param replicas int = 2

@description('OpenShift Version ID to use')
param openshiftVersionId string = '4.19.0'

<<<<<<< HEAD
@description('Size of the osDisk for the node pool in GiB')
param osDiskSizeGiB int = 64
=======
@description('VM size for the nodepool VMs')
param vmSize string = 'Standard_D8s_v3'
>>>>>>> c2b862b0

resource hcp 'Microsoft.RedHatOpenShift/hcpOpenShiftClusters@2024-06-10-preview' existing = {
  name: clusterName
}

resource nodepool 'Microsoft.RedHatOpenShift/hcpOpenShiftClusters/nodePools@2024-06-10-preview' = {
  parent: hcp
  name: nodePoolName
  location: resourceGroup().location
  properties: {
    version: {
      id: openshiftVersionId
      channelGroup: 'stable'
    }
    platform: {
      subnetId: hcp.properties.platform.subnetId
      vmSize: vmSize
      osDisk: {
        sizeGiB: osDiskSizeGiB
        diskStorageAccountType: 'StandardSSD_LRS'
      }
    }
    replicas: replicas
  }
}<|MERGE_RESOLUTION|>--- conflicted
+++ resolved
@@ -10,13 +10,11 @@
 @description('OpenShift Version ID to use')
 param openshiftVersionId string = '4.19.0'
 
-<<<<<<< HEAD
 @description('Size of the osDisk for the node pool in GiB')
 param osDiskSizeGiB int = 64
-=======
+
 @description('VM size for the nodepool VMs')
 param vmSize string = 'Standard_D8s_v3'
->>>>>>> c2b862b0
 
 resource hcp 'Microsoft.RedHatOpenShift/hcpOpenShiftClusters@2024-06-10-preview' existing = {
   name: clusterName
